/*
 * Reverse bloom filter based on
 * https://www.somethingsimilar.com/2012/05/21/the-opposite-of-a-bloom-filter/
 */

use std::sync::atomic::{AtomicUsize, Ordering};
use std::collections::hash_map::DefaultHasher;
use std::hash::{Hash, Hasher};
<<<<<<< HEAD
use trace::uuid5;

const N: usize = 256;  // have to pick power of 2
=======
use std::cell::Cell;
use trace::Uuid5;

const N: usize = 256;
>>>>>>> 6afcd671
const NMASK: usize = N - 1;

#[derive(Default)]
pub struct InvBloom {
    data: Vec<AtomicUsize>,
}

impl InvBloom {
    pub fn new() -> InvBloom {
        let mut data = Vec::with_capacity(N);
        for _ in 0..N {
            data.push(AtomicUsize::new(0));
        }
        InvBloom { data: data }
    }

    pub fn check(&self, test: &Uuid5) -> bool {
        let hash = {
            let mut hasher = DefaultHasher::new();
            test.hash(&mut hasher);
            hasher.finish() as usize
        };
<<<<<<< HEAD
        let prev = self.data[hash & NMASK].swap(hash, Ordering::Relaxed);
=======
        let prev = self.data[hash & NMASK].lock().unwrap().replace(hash);
>>>>>>> 6afcd671
        prev == hash
    }
}<|MERGE_RESOLUTION|>--- conflicted
+++ resolved
@@ -6,16 +6,9 @@
 use std::sync::atomic::{AtomicUsize, Ordering};
 use std::collections::hash_map::DefaultHasher;
 use std::hash::{Hash, Hasher};
-<<<<<<< HEAD
-use trace::uuid5;
+use trace::Uuid5;
 
 const N: usize = 256;  // have to pick power of 2
-=======
-use std::cell::Cell;
-use trace::Uuid5;
-
-const N: usize = 256;
->>>>>>> 6afcd671
 const NMASK: usize = N - 1;
 
 #[derive(Default)]
@@ -38,11 +31,7 @@
             test.hash(&mut hasher);
             hasher.finish() as usize
         };
-<<<<<<< HEAD
         let prev = self.data[hash & NMASK].swap(hash, Ordering::Relaxed);
-=======
-        let prev = self.data[hash & NMASK].lock().unwrap().replace(hash);
->>>>>>> 6afcd671
         prev == hash
     }
 }