--- conflicted
+++ resolved
@@ -13,22 +13,14 @@
 
 #[derive(Default)]
 pub struct InvBloom {
-<<<<<<< HEAD
-    data: Vec<Mutex<Cell<uuid5>>>,
-=======
     data: Vec<Mutex<Cell<usize>>>,
->>>>>>> 146bb1c0
 }
 
 impl InvBloom {
     pub fn new() -> InvBloom {
         let mut data = Vec::with_capacity(N);
         for _ in 0..N {
-<<<<<<< HEAD
-            data.push(Mutex::new(Cell::new(uuid5::zero())));
-=======
             data.push(Mutex::new(Cell::new(0)));
->>>>>>> 146bb1c0
         }
         InvBloom { data: data }
     }
